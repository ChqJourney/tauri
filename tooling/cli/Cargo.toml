[workspace]
members = [ "node" ]

[package]
name = "tauri-cli"
version = "1.1.1"
authors = [ "Tauri Programme within The Commons Conservancy" ]
edition = "2021"
rust-version = "1.59"
categories = [ "gui", "web-programming" ]
license = "Apache-2.0 OR MIT"
homepage = "https://tauri.app"
repository = "https://github.com/tauri-apps/tauri"
description = "Command line interface for building Tauri apps"
include = [
  "src/",
  "/templates",
  "scripts/",
  "*.json",
  "*.rs",
  "tauri.gitignore",
  "tauri-dev-watcher.gitignore",
  "LICENSE*"
]

[package.metadata.binstall]
pkg-url = "{ repo }/releases/download/cli.rs-v{ version }/cargo-tauri-{ target }.{ archive-format }"
bin-dir = "{ bin }{ binary-ext }"
pkg-fmt = "tgz"

[package.metadata.binstall.overrides.x86_64-pc-windows-msvc]
pkg-fmt = "zip"

[package.metadata.binstall.overrides.x86_64-apple-darwin]
pkg-fmt = "zip"

[[bin]]
name = "cargo-tauri"
path = "src/main.rs"

[dependencies]
<<<<<<< HEAD
# cargo-mobile = { path = "../../../cargo-mobile/", default-features = false }
cargo-mobile = { git = "https://github.com/tauri-apps/cargo-mobile", branch = "dev", default-features = false }
textwrap = { version = "0.11.0", features = ["term_size"] }
interprocess = "1"
thiserror = "1"
sublime_fuzzy = "0.7"
clap = { version = "3.2", features = [ "derive" ] }
=======
clap = { version = "4.0", features = [ "derive" ] }
>>>>>>> 35264b4c
anyhow = "1.0"
tauri-bundler = { version = "1.0.7", path = "../bundler" }
colored = "2.0"
once_cell = "1"
serde = { version = "1.0", features = [ "derive" ] }
serde_json = "1.0"
serde_with = "2.0"
notify = "5.0"
notify-debouncer-mini = "0.2"
shared_child = "1.0"
toml_edit = "0.14"
json-patch = "0.2"
tauri-utils = { version = "1.1.1", path = "../../core/tauri-utils", features = [ "isolation", "schema", "config-json5", "config-toml" ] }
toml = "0.5"
jsonschema = "0.16"
handlebars = "4.3"
include_dir = "0.7"
minisign = "0.7"
base64 = "0.13.0"
ureq = "2.5"
os_info = "3.5"
semver = "1.0"
regex = "1.6.0"
lazy_static = "1"
unicode-width = "0.1"
tempfile = "3"
zeroize = "1.5"
glob = "0.3"
heck = "0.4"
dialoguer = "0.10"
url = { version = "2.3", features = [ "serde" ] }
os_pipe = "1"
ignore = "0.4"
ctrlc = "3.2"
log = { version = "0.4.17", features = [ "kv_unstable", "kv_unstable_std" ] }
env_logger = "0.9.1"
icns = { package = "tauri-icns", version = "0.1" }
image = { version = "0.24", default-features = false, features = [ "ico" ] }
axum = { version = "0.5.16", features = ["ws"] }
html5ever = "0.25"
infer = "0.9"
kuchiki = "0.8"
tokio = { version = "1", features = ["macros", "sync"] }
common-path = "1"

[target."cfg(windows)".dependencies]
winapi = { version = "0.3", features = [ "handleapi", "processenv", "winbase", "wincon", "winnt" ] }

[target."cfg(unix)".dependencies]
libc = "0.2"

[target."cfg(target_os = \"linux\")".build-dependencies]
heck = "0.4"

[profile.release]
lto = true<|MERGE_RESOLUTION|>--- conflicted
+++ resolved
@@ -39,17 +39,13 @@
 path = "src/main.rs"
 
 [dependencies]
-<<<<<<< HEAD
 # cargo-mobile = { path = "../../../cargo-mobile/", default-features = false }
 cargo-mobile = { git = "https://github.com/tauri-apps/cargo-mobile", branch = "dev", default-features = false }
 textwrap = { version = "0.11.0", features = ["term_size"] }
 interprocess = "1"
 thiserror = "1"
 sublime_fuzzy = "0.7"
-clap = { version = "3.2", features = [ "derive" ] }
-=======
 clap = { version = "4.0", features = [ "derive" ] }
->>>>>>> 35264b4c
 anyhow = "1.0"
 tauri-bundler = { version = "1.0.7", path = "../bundler" }
 colored = "2.0"
